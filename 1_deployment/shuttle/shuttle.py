--- conflicted
+++ resolved
@@ -855,28 +855,28 @@
             suspect_file_detected = True
             if defender_handles_suspect:
                 logger.warning(f"Threats found in {quarantine_file_path}, letting Defender handle it")
-<<<<<<< HEAD
+
                 suspect_file_handled = True
-=======
-
-                # Delete source file if requested
-                # TODO: 
-                # Consider reading the Defender log to check if the file has been identified as a threat
-
-                if delete_source_files:
-                    logger.info(f"Checking if Defender has removed suspect source file {source_file_path}")
-                    if os.path.exists(source_file_path):
-
-                        if not handle_suspect_file(
-                            source_file_path,
-                            hazard_archive_path,
-                            key_file_path
-                        ):
-                            logger.error(f"Failed to archive suspect source file: {source_file_path}")
-                            return False
-
-                return True
->>>>>>> eaa16ed5
+
+
+                # # Delete source file if requested
+                # # TODO: 
+                # # Consider reading the Defender log to check if the file has been identified as a threat
+
+                # if delete_source_files:
+                #     logger.info(f"Checking if Defender has removed suspect source file {source_file_path}")
+                #     if os.path.exists(source_file_path):
+
+                #         if not handle_suspect_file(
+                #             source_file_path,
+                #             hazard_archive_path,
+                #             key_file_path
+                #         ):
+                #             logger.error(f"Failed to archive suspect source file: {source_file_path}")
+                #             return False
+
+                # return True
+
             else:
                 logger.warning(f"Threats found in {quarantine_file_path}, handling internally")
         
